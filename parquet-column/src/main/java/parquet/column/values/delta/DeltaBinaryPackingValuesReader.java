/**
 * Copyright 2012 Twitter, Inc.
 *
 * Licensed under the Apache License, Version 2.0 (the "License");
 * you may not use this file except in compliance with the License.
 * You may obtain a copy of the License at
 *
 * http://www.apache.org/licenses/LICENSE-2.0
 *
 * Unless required by applicable law or agreed to in writing, software
 * distributed under the License is distributed on an "AS IS" BASIS,
 * WITHOUT WARRANTIES OR CONDITIONS OF ANY KIND, either express or implied.
 * See the License for the specific language governing permissions and
 * limitations under the License.
 */
package parquet.column.values.delta;


import parquet.bytes.BytesUtils;
import parquet.column.values.ValuesReader;
import parquet.column.values.bitpacking.BytePacker;
import parquet.column.values.bitpacking.Packer;
import parquet.io.ParquetDecodingException;

import java.io.ByteArrayInputStream;
import java.io.IOException;

/**
 * Read values written by {@link DeltaBinaryPackingValuesWriter}
 *
 * @author Tianshuo Deng
 */
public class DeltaBinaryPackingValuesReader extends ValuesReader {
  private int totalValueCount;
  /**
   * values read by the caller
   */
  private int valuesRead;
  private int minDeltaInCurrentBlock;
  private byte[] page;
  /**
   * stores the decoded values including the first value which is written to the header
   */
  private int[] valuesBuffer;
  /**
   * values loaded to the buffer, it could be bigger than the totalValueCount
   * when data is not aligned to mini block, which means padding 0s are in the buffer
   */
  private int valuesBuffered;
  private ByteArrayInputStream in;
  private int nextOffset;
  private DeltaBinaryPackingConfig config;
  private int[] bitWidths;

  /**
   * eagerly load all the data into memory
   *
   * @param valueCount count of values in this page
   * @param page       the array to read from containing the page data (repetition levels, definition levels, data)
   * @param offset     where to start reading from in the page
   * @return the length read
   * @throws IOException
   */
  @Override
  public void initFromPage(int valueCount, byte[] page, int offset) throws IOException {
    in = new ByteArrayInputStream(page, offset, page.length - offset);
    this.config = DeltaBinaryPackingConfig.readConfig(in);
    this.page = page;
    this.totalValueCount = BytesUtils.readUnsignedVarInt(in);
    allocateValuesBuffer();
    bitWidths = new int[config.miniBlockNumInABlock];

    //read first value from header
    valuesBuffer[valuesBuffered++] = BytesUtils.readZigZagVarInt(in);

    while (valuesBuffered < totalValueCount) { //values Buffered could be more than totalValueCount, since we flush on a mini block basis
      loadNewBlockToBuffer();
    }
<<<<<<< HEAD
    //this.nextOffset = page.length - in.available() - offset;
    this.nextOffset = page.length - in.available();
  }
  
  @Override
  public int getNextOffset() {
    return this.nextOffset;
=======
    return page.length - in.available();
>>>>>>> 05f1145e
  }

  /**
   * the value buffer is allocated so that the size of it is multiple of mini block
   * because when writing, data is flushed on a mini block basis
   */
  private void allocateValuesBuffer() {
    int totalMiniBlockCount = (int) Math.ceil((double) totalValueCount / config.miniBlockSizeInValues);
    //+ 1 because first value written to header is also stored in values buffer
    valuesBuffer = new int[totalMiniBlockCount * config.miniBlockSizeInValues + 1];
  }

  @Override
  public void skip() {
    checkRead();
    valuesRead++;
  }

  @Override
  public int readInteger() {
    checkRead();
    return valuesBuffer[valuesRead++];
  }

  private void checkRead() {
    if (valuesRead >= totalValueCount) {
      throw new ParquetDecodingException("no more value to read, total value count is " + totalValueCount);
    }
  }

  private void loadNewBlockToBuffer() {
    try {
      minDeltaInCurrentBlock = BytesUtils.readZigZagVarInt(in);
    } catch (IOException e) {
      throw new ParquetDecodingException("can not read min delta in current block", e);
    }

    readBitWidthsForMiniBlocks();

    // mini block is atomic for reading, we read a mini block when there are more values left
    for (int i = 0; i < config.miniBlockNumInABlock && valuesBuffered < totalValueCount; i++) {
      BytePacker packer = Packer.LITTLE_ENDIAN.newBytePacker(bitWidths[i]);
      unpackMiniBlock(packer);
    }
  }

  /**
   * mini block has a size of 8*n, unpack 8 value each time
   *
   * @param packer the packer created from bitwidth of current mini block
   */
  private void unpackMiniBlock(BytePacker packer) {
    for (int j = 0; j < config.miniBlockSizeInValues; j += 8) {
      unpack8Values(packer);
    }
  }

  private void unpack8Values(BytePacker packer) {

    //calculate the pos because the packer api uses array not stream
    int pos = page.length - in.available();
    packer.unpack8Values(page, pos, valuesBuffer, valuesBuffered);
    for (int i = 0; i < 8; i++) {
      int index = valuesBuffered + i;
      valuesBuffer[index] += minDeltaInCurrentBlock + valuesBuffer[index - 1];
    }

    this.valuesBuffered += 8;
    //sync the pos in stream
    in.skip(packer.getBitWidth());
  }

  private void readBitWidthsForMiniBlocks() {
    for (int i = 0; i < config.miniBlockNumInABlock; i++) {
      try {
        bitWidths[i] = BytesUtils.readIntLittleEndianOnOneByte(in);
      } catch (IOException e) {
        throw new ParquetDecodingException("Can not decode bitwidth in block header", e);
      }
    }
  }
}<|MERGE_RESOLUTION|>--- conflicted
+++ resolved
@@ -76,17 +76,12 @@
     while (valuesBuffered < totalValueCount) { //values Buffered could be more than totalValueCount, since we flush on a mini block basis
       loadNewBlockToBuffer();
     }
-<<<<<<< HEAD
-    //this.nextOffset = page.length - in.available() - offset;
     this.nextOffset = page.length - in.available();
   }
   
   @Override
   public int getNextOffset() {
     return this.nextOffset;
-=======
-    return page.length - in.available();
->>>>>>> 05f1145e
   }
 
   /**
